--- conflicted
+++ resolved
@@ -32,7 +32,7 @@
         TYPE_NORM,
     } type;
 
-    const char *d_name;
+    const char d_name[NAME_MAX + 1];
     bool is_selected;
 };
 
@@ -148,17 +148,13 @@
     raw.c_oflag &= ~OPOST;
     raw.c_lflag &= ~(ECHO | ICANON);
 
-    // Reading block until there is at least one byte, similar to
-    // setvbuf(stdout, NULL, _IOFBF, 0);
-    raw.c_cc[VMIN]  = 1;
-    raw.c_cc[VTIME] = 0;
-
     if (tcsetattr(fd, TCSANOW, &raw) < 0) {
         perror("tcsetattr");
         return false;
     }
 
     devfile = fdopen(fd, "r+");
+    setvbuf(devfile, NULL, _IOFBF, 0);
 
     tprintf(
         "\033[?1049h" // use alternative screen buffer
@@ -222,7 +218,7 @@
                 *ents = tmp;
             }
 
-            (*ents)[n].d_name      = ent->d_name;
+            strcpy((*ents)[n].d_name, ent->d_name);
             (*ents)[n].is_selected = false;
 
             if (S_ISDIR(sb.st_mode)) {
@@ -331,8 +327,7 @@
     size_t offset)
 {
     // clear screen and redraw status
-    fprintf(
-        devfile,
+    tprintf(
         "\033[2J"       // clear screen
         "\033[H"        // go to 0,0
         "%s"            // print username@hostname
@@ -354,11 +349,7 @@
     }
 
     // move cursor to selection
-<<<<<<< HEAD
-    tprintf("\033[3;1H");
-=======
-    printf("\033[3H");
->>>>>>> da8e98d6
+    tprintf("\033[3H");
 }
 
 int
@@ -484,10 +475,7 @@
             fetch_dir = true;
             break;
         case 'q': {
-<<<<<<< HEAD
             printf("%s\n", path);
-            fflush(stdout);
-=======
             FILE *f = fopen("/tmp/filet_dir", "w");
             if (f) {
                 fprintf(f, "%s\n", path);
@@ -496,7 +484,6 @@
             if (f) {
                 fprintf(f, "%s/%s\n", path, ents[sel].d_name);
             }
->>>>>>> da8e98d6
             exit(EXIT_SUCCESS);
             break;
         }
@@ -548,11 +535,7 @@
         case 'g':
             if (sel - y == 0) {
                 draw_line(&ents[sel], false);
-<<<<<<< HEAD
-                tprintf("\033[3;1H");
-=======
-                printf("\033[3H");
->>>>>>> da8e98d6
+                tprintf("\033[3H");
                 sel = 0;
                 draw_line(&ents[sel], true);
                 tprintf("\r");
@@ -566,14 +549,8 @@
         case 'G':
             if (sel + g_row - 2 - y >= n) {
                 draw_line(&ents[sel], false);
-<<<<<<< HEAD
-                fprintf(
-                    devfile,
-                    "\033[%lu;1H",
-=======
-                printf(
+                tprintf(
                     "\033[%luH",
->>>>>>> da8e98d6
                     2 + (n < ((size_t)g_row - 3) ? n : (size_t)g_row));
                 sel = n - 1;
                 y   = g_row - 3;
@@ -584,11 +561,7 @@
                 sel = n - 1;
                 y   = g_row - 3;
                 redraw(ents, user_and_hostname, path, n, sel, n - (g_row - 2));
-<<<<<<< HEAD
-                tprintf("\033[%d;1H", g_row);
-=======
-                printf("\033[%dH", g_row);
->>>>>>> da8e98d6
+                tprintf("\033[%dH", g_row);
             }
             break;
         case 'e':
